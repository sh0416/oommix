--- conflicted
+++ resolved
@@ -1,456 +1,32 @@
 import os
-import csv
-import math
-import pprint
-import random
 import argparse
-import itertools
-from collections import Counter
 import numpy as np
 import torch
 import torch.nn as nn
 import torch.optim as optim
-from torch.utils.data import Dataset, DataLoader
+from torch.utils.data import DataLoader, random_split
+import wandb
 from torch.utils.tensorboard import SummaryWriter
 from transformers import BertModel, BertConfig, BertTokenizerFast
-from transformers import RobertaTokenizer, RobertaForSequenceClassification
-from transformers import RobertaConfig, RobertaModel
 from tqdm import tqdm
-
 import matplotlib
+import matplotlib.pyplot as plt
+from torchviz import make_dot
+
+from data import create_dataset, CollateFn
+from model import create_model
+
 matplotlib.use('Agg')
-import matplotlib.pyplot as plt
-torch.set_printoptions(profile="full", linewidth=150)
-
-from torchviz import make_dot
-
-#config = RobertaConfig.from_pretrained("roberta-base")
+#torch.set_printoptions(profile="full", linewidth=150)
+#wandb.init(project='pdistmix')
+
 config = BertConfig.from_pretrained("bert-base-uncased")
 print(config)
-
-# AG News: https://www.kaggle.com/amananandrai/ag-news-classification-dataset
-
-class CollateFn:
-    def __init__(self, tokenizer):
-        self.tokenizer = tokenizer
-        print("Special token %s: %d" % (self.tokenizer.cls_token, self.tokenizer.cls_token_id))
-        print("Special token %s: %d" % (self.tokenizer.sep_token, self.tokenizer.sep_token_id))
-        print("Special token %s: %d" % (self.tokenizer.pad_token, self.tokenizer.pad_token_id))
-
-    def __call__(self, batch):
-        inputs = {}
-        with torch.no_grad():
-            inputs["input_ids"] = nn.utils.rnn.pad_sequence([x["input"] for x in batch],
-                                                            batch_first=True,
-                                                            padding_value=self.tokenizer.pad_token_id)
-            inputs["attention_mask"] = inputs["input_ids"] != self.tokenizer.pad_token_id
-            inputs["mixup_mask"] = {
-                    "is_cls": (inputs["input_ids"] == self.tokenizer.cls_token_id),
-                    "is_sep": (inputs["input_ids"] == self.tokenizer.sep_token_id),
-                    "is_normal": ((inputs["input_ids"] != self.tokenizer.cls_token_id) & \
-                                  (inputs["input_ids"] != self.tokenizer.sep_token_id) & \
-                                  (inputs["input_ids"] != self.tokenizer.pad_token_id))}
-            labels = torch.stack([x["label"] for x in batch])
-        return {"inputs": inputs, "labels": labels}
-
-
-class ListDataset(Dataset):
-    def __getitem__(self, idx):
-        data = self.data[idx]
-        return {"input": torch.tensor(data["input"], dtype=torch.long),
-                "label": torch.tensor(data["label"], dtype=torch.long)}
-    
-    def __len__(self):
-        return len(self.data)
-
-
-def load_csv(filepath, fieldnames=None):
-    with open(filepath, newline='', encoding="UTF8") as f:
-        reader = csv.DictReader(f, fieldnames=fieldnames)
-        for row in reader:
-            yield row
-
-
-def save_csv(filepath, data, fieldnames): 
-    with open(filepath, 'w', newline='', encoding='UTF8') as f:
-        writer = csv.DictWriter(f, fieldnames=fieldnames)
-        writer.writeheader()
-        for row in data:
-            writer.writerow(row)
-
-
-<<<<<<< HEAD
-def preprocess(f, filepath, tokenizer):
-    cached_filepath = os.path.join('cache', 'cache_'+filepath)
-=======
-def get_cached_filepath(filepath, is_valid=None):
-    if is_valid == None:
-        return os.path.join('cache', filepath)
-    elif is_valid == True:
-        return os.path.join('cache', filepath + '_valid')
-    elif is_valid == False:
-        return os.path.join('cache', filepath + '_train')
-    else:
-        raise AttributeError('Invalid argument')
-
-
-def preprocess(load_f, filepath, tokenizer, is_valid=None):
-    cached_filepath = get_cached_filepath(filepath, is_valid)
->>>>>>> 4fa7e97f
-    if not os.path.exists(cached_filepath):
-        data = load_f(filepath, is_valid)
-        for row in tqdm(data, desc="Tokenize amazon text"):
-            row["input"] = ' '.join(map(str, tokenizer(row["input"], max_length=512, truncation=True)["input_ids"]))
-        os.makedirs(os.path.dirname(cached_filepath), exist_ok=True)
-        save_csv(cached_filepath, data, ["input", "label"])
-    data = list(load_csv(cached_filepath))
-    data = [{"input": list(map(int, row["input"].split(' '))), "label": int(row["label"])}
-            for row in data]
-    return data
-
-
-def load_ag_news(filepath, is_valid=None):
-    data = [{"label": int(row["class"]) - 1, "input": row["title"]}
-            for row in tqdm(load_csv(filepath, ["class", "title", "description"]), desc="Load ag news dataset")]
-    if is_valid is not None:
-        random.Random(42).shuffle(data)
-        valid_size = int(0.1*len(data))
-        data = data[:valid_size] if is_valid else data[valid_size:]
-    return data
-
-
-class AGNewsDataset(ListDataset):
-    def __init__(self, filepath, tokenizer, data_size, is_valid=None):
-        self.data = preprocess(load_ag_news, filepath, tokenizer, is_valid)
-        self.n_class = 4
-        if data_size != -1:
-            random.Random(42).shuffle(self.data)
-            self.data = self.data[:min(data_size, len(self.data))]
-
-
-def load_amazon_review_full(filepath):
-    data = [{"label": int(row["class"]) - 1, "input": row["text"]}
-            for row in tqdm(load_csv(filepath, ["class", "title", "text"]), desc="Load amazon dataset")]
-    data = data[:20000]
-    return data
-
-
-class AmazonReviewFullDataset(ListDataset):
-    def __init__(self, filepath, tokenizer):
-        self.data = preprocess(load_amazon_review_full, filepath, tokenizer)
-        self.n_class = 5
-
-
-def load_yelp_polarity(filepath):
-    data = [{"label": int(row["class"]) - 1, "input": row["review"]}
-            for row in tqdm(load_csv(filepath, ["class", "review"]), desc="Load yelp polarity")]
-    return data
-
-
-class YelpPolarityDataset(ListDataset):
-    def __init__(self, filepath, tokenizer):
-        self.data = preprocess(load_yelp_polarity, filepath, tokenizer)
-        self.n_class = 2
-
-
-def masked_softmax(vec, mask, dim=1):
-    masked_vec = vec * mask.float()
-    max_vec = torch.max(masked_vec, dim=dim, keepdim=True)[0]
-    exps = torch.exp(masked_vec-max_vec)
-    masked_exps = exps * mask.float()
-    masked_sums = masked_exps.sum(dim, keepdim=True)
-    zeros = (masked_sums == 0)
-    masked_sums += zeros.float()
-    return masked_exps/masked_sums
-
-
-def masked_argmax(vec, mask, dim, keepdim=False):
-    vec_rank = torch.argsort(torch.argsort(vec, dim=dim), dim=dim) + 1
-    masked_vec_rank = vec_rank * mask.float()
-    return torch.argmax(masked_vec_rank, dim=dim, keepdim=keepdim)
-
-
-class Bert(nn.Module):
-    def __init__(self, vocab_size=30522, embed_dim=768, padding_idx=0, max_length=512, drop_prob=0.1,
-                 n_head=12, k_dim=64, v_dim=64, feedforward_dim=3072, n_layer=12, n_class=4):
-        super().__init__()
-        self.word_embeddings = nn.Embedding(vocab_size, embed_dim, padding_idx=padding_idx)
-        self.position_embeddings = nn.Embedding(max_length, embed_dim, padding_idx=padding_idx)
-        self.token_type_embeddings = nn.Embedding(2, embed_dim)
-        self.embedding_norm = nn.LayerNorm(embed_dim, eps=1e-12)
-        self.encoder = nn.ModuleList([
-            nn.ModuleDict({
-                "query": nn.Linear(embed_dim, n_head * k_dim),
-                "key": nn.Linear(embed_dim, n_head * k_dim),
-                "value": nn.Linear(embed_dim, n_head * v_dim),
-                "out": nn.Linear(n_head * v_dim, embed_dim),
-                "norm": nn.LayerNorm(embed_dim, eps=1e-12),
-                "ff": nn.Sequential(
-                    nn.Linear(embed_dim, feedforward_dim),
-                    nn.GELU(),
-                    nn.Linear(feedforward_dim, embed_dim),
-                ),
-                "ff_norm": nn.LayerNorm(embed_dim, eps=1e-12)
-            })
-            for _ in range(n_layer)
-        ])
-        self.dropout = nn.Dropout(p=drop_prob)
-        self.padding_idx = padding_idx
-        self.n_head = n_head
-        self.k_dim = k_dim
-        self.v_dim = v_dim
-        self.embed_dim = embed_dim
-
-    def forward(self, input_ids, attention_mask):
-        batch, seq_len = input_ids.shape
-        h = self.forward_embedding(input_ids, batch, seq_len)
-        for i, module_dict in enumerate(self.encoder):
-            h = self.forward_layer(h, attention_mask, module_dict, batch, seq_len)
-        return h
-
-    def forward_embedding(self, input_ids, batch, seq_len):
-        word = self.word_embeddings(input_ids)
-        position_ids = torch.arange(0, seq_len, device=input_ids.device)
-        position_ids = position_ids[None, :].expand(batch, -1)
-        position = self.position_embeddings(position_ids)
-        token_type_ids = torch.zeros_like(position_ids)
-        token_type = self.token_type_embeddings(token_type_ids)
-        h = self.dropout(self.embedding_norm(word + position + token_type))
-        return h
-        
-    def forward_layer(self, h, attention_mask, module_dict, batch, seq_len):
-        q = module_dict["query"](h).view(batch, seq_len, self.n_head, self.k_dim)
-        k = module_dict["key"](h).view(batch, seq_len, self.n_head, self.k_dim)
-        v = module_dict["value"](h).view(batch, seq_len, self.n_head, self.v_dim)
-        q = q.permute(0, 2, 1, 3)
-        k = k.permute(0, 2, 3, 1)
-        a = torch.matmul(q, k) / math.sqrt(self.k_dim)
-        a = masked_softmax(a, attention_mask[:, None, None, :], dim=3)
-        o = torch.matmul(a, v.permute(0, 2, 1, 3)).permute(0, 2, 1, 3).contiguous()
-        o = o.view(batch, seq_len, -1)  # [b, h, s, d]
-        h = module_dict["norm"](h + self.dropout(module_dict["out"](o)))
-        h = module_dict["ff_norm"](h + self.dropout(module_dict["ff"](h)))
-        return h
-
-    def load(self):
-        model = BertModel.from_pretrained("bert-base-uncased")
-        self.word_embeddings.load_state_dict(model.embeddings.word_embeddings.state_dict())
-        self.position_embeddings.load_state_dict(model.embeddings.position_embeddings.state_dict())
-        self.token_type_embeddings.load_state_dict(model.embeddings.token_type_embeddings.state_dict())
-        self.embedding_norm.load_state_dict(model.embeddings.LayerNorm.state_dict())
-        for t, f in zip(self.encoder, model.encoder.layer):
-            t["query"].load_state_dict(f.attention.self.query.state_dict())
-            t["key"].load_state_dict(f.attention.self.key.state_dict())
-            t["value"].load_state_dict(f.attention.self.value.state_dict())
-            t["out"].load_state_dict(f.attention.output.dense.state_dict())
-            t["norm"].load_state_dict(f.attention.output.LayerNorm.state_dict())
-            t["ff"][0].load_state_dict(f.intermediate.dense.state_dict())
-            t["ff"][2].load_state_dict(f.output.dense.state_dict())
-            t["ff_norm"].load_state_dict(f.output.LayerNorm.state_dict())
-
-
-class TMix(nn.Module):
-    def __init__(self, embedding_model, mixup_layer=0):
-        super().__init__()
-        self.embedding_model = embedding_model
-        self.mixup_layer = mixup_layer
-
-    def forward(self, input_ids, attention_mask, mixup_indices=None, lambda_=None):
-        batch, seq_len = input_ids.shape
-        h = self.embedding_model.forward_embedding(input_ids, batch, seq_len)
-        for module_dict in self.embedding_model.encoder[:self.mixup_layer]:
-            h = self.embedding_model.forward_layer(h, attention_mask, module_dict, batch, seq_len)
-        if mixup_indices is not None:
-            h = lambda_ * h + (1 - lambda_) * h[mixup_indices]
-        for module_dict in self.embedding_model.encoder[self.mixup_layer:]:
-            h = self.embedding_model.forward_layer(h, attention_mask, module_dict, batch, seq_len)
-        return h
-
-
-class AdaMix(nn.Module):
-    def __init__(self, embedding_model, mixup_layer=0):
-        super().__init__()
-        self.embedding_model = embedding_model
-        self.policy_region_generator = nn.Sequential(
-            nn.Linear(2*self.embedding_model.embed_dim, 128),
-            nn.Tanh(),
-            nn.Linear(128, 3),
-            nn.Softmax(dim=1))
-        self.mixup_layer = mixup_layer
-
-    def forward(self, input_ids, attention_mask, mixup_indices=None, eps=None):
-        batch, seq_len = input_ids.shape
-        h = self.embedding_model.forward_embedding(input_ids, batch, seq_len)
-
-        for module_dict in self.embedding_model.encoder[:self.mixup_layer]:
-            h = self.embedding_model.forward_layer(h, attention_mask, module_dict, batch, seq_len)
-
-        if mixup_indices is not None:
-            # Policy Region Generator
-            sentence_h = h.mean(dim=1)
-            policy_region = self.policy_region_generator(torch.cat((sentence_h, sentence_h[mixup_indices]), dim=1))  # [B, 3]
-            gamma = policy_region[:, 1] * eps + policy_region[:, 0]
-            mix_h = gamma[:, None, None] * h + (1 - gamma)[:, None, None] * h[mixup_indices]
-
-        for module_dict in self.embedding_model.encoder[self.mixup_layer:]:
-            h = self.embedding_model.forward_layer(h, attention_mask, module_dict, batch, seq_len)
-            if mixup_indices is not None:
-                mix_h = self.embedding_model.forward_layer(mix_h, attention_mask, module_dict, batch, seq_len)
-
-        if mixup_indices is None:
-            return h
-        else:
-            return h, mix_h, gamma
-
-    def predict(self, input_ids, attention_mask):
-        return super().forward(input_ids=input_ids, attention_mask=attention_mask)
-
-
-class SentenceClassificationModel(nn.Module):
-    def __init__(self, embedding_model, n_class):
-        super().__init__()
-        self.embedding_model = embedding_model
-        self.classifier = nn.Sequential(
-            nn.Linear(self.embedding_model.embed_dim, 128),
-            nn.Tanh(),
-            nn.Linear(128, n_class)
-        )
-
-    def forward(self, input_ids, attention_mask):
-        h = self.embedding_model(input_ids, attention_mask)
-        return self.classifier(torch.mean(h, dim=1))
-
-    def load(self):
-        self.embedding_model.load()
-
-
-class TMixSentenceClassificationModel(nn.Module):
-    def __init__(self, mix_model, n_class):
-        super().__init__()
-        self.mix_model = mix_model
-        self.classifier = nn.Sequential(
-            nn.Linear(self.mix_model.embedding_model.embed_dim, 128),
-            nn.Tanh(),
-            nn.Linear(128, n_class)
-        )
-
-    def forward(self, input_ids, attention_mask, mixup_indices=None, lambda_=None):
-        h = self.mix_model(input_ids, attention_mask, mixup_indices=mixup_indices, lambda_=lambda_)
-        return self.classifier(torch.mean(h, dim=1))
-
-    def load(self):
-        self.mix_model.embedding_model.load()
-
-
-class AdaMixSentenceClassificationModel(nn.Module):
-    def __init__(self, mix_model, n_class):
-        super().__init__()
-        self.mix_model = mix_model
-        self.classifier = nn.Sequential(
-            nn.Linear(self.mix_model.embedding_model.embed_dim, 128),
-            nn.Tanh(),
-            nn.Linear(128, n_class)
-        )
-        self.intrusion_classifier = nn.Sequential(
-            nn.Linear(self.mix_model.embedding_model.embed_dim, 128),
-            nn.Tanh(),
-            nn.Linear(128, 1)
-        )
-
-    def forward(self, input_ids, attention_mask, mixup_indices=None, eps=None):
-        if mixup_indices is None:
-            h = self.mix_model(input_ids, attention_mask)
-            return self.classifier(torch.mean(h, dim=1))
-        else:
-            h, mix_h, gamma = self.mix_model(input_ids, attention_mask, mixup_indices, eps)
-            out = self.classifier(torch.mean(h, dim=1))
-            mix_out = self.classifier(torch.mean(mix_h, dim=1))
-            return out, mix_out, gamma
-        
-    def predict_intrusion(self, input_ids, attention_mask, mixup_indices, eps):
-        h, mix_h, gamma = self.mix_model(input_ids, attention_mask, mixup_indices, eps)
-        # Intrusion Discriminator
-        intr = self.intrusion_classifier(h)
-        mix_intr = self.intrusion_classifier(mix_h)
-        return intr, mix_intr
-
-    def load(self):
-        self.mix_model.embedding_model.load()
-
-
-def create_bert_sentence_classification_model(vocab_size=30522, embed_dim=768, padding_idx=0,
-        drop_prob=0.1, n_head=12, k_dim=64, v_dim=64, feedforward_dim=3072, n_layer=12, n_class=4):
-    embedding_model = Bert(vocab_size=vocab_size, embed_dim=embed_dim, padding_idx=padding_idx,
-                           drop_prob=drop_prob, n_head=n_head, k_dim=k_dim, v_dim=v_dim,
-                           feedforward_dim=feedforward_dim, n_layer=n_layer)
-    return SentenceClassificationModel(embedding_model, n_class)
-
-
-def create_tmix_bert_sentence_classification_model(vocab_size=30522, embed_dim=768, padding_idx=0,
-        drop_prob=0.1, n_head=12, k_dim=64, v_dim=64, feedforward_dim=3072, n_layer=12, mixup_layer=3, n_class=4):
-    embedding_model = Bert(vocab_size=vocab_size, embed_dim=embed_dim, padding_idx=padding_idx,
-                           drop_prob=drop_prob, n_head=n_head, k_dim=k_dim, v_dim=v_dim,
-                           feedforward_dim=feedforward_dim, n_layer=n_layer)
-    embedding_model = TMix(embedding_model, mixup_layer=mixup_layer)
-    return TMixSentenceClassificationModel(embedding_model, n_class)
-
-
-def create_adamix_bert_sentence_classification_model(vocab_size=30522, embed_dim=768, padding_idx=0,
-        drop_prob=0.1, n_head=12, k_dim=64, v_dim=64, feedforward_dim=3072, n_layer=12, mixup_layer=3, n_class=4):
-    embedding_model = Bert(vocab_size=vocab_size, embed_dim=embed_dim, padding_idx=padding_idx,
-                           drop_prob=drop_prob, n_head=n_head, k_dim=k_dim, v_dim=v_dim,
-                           feedforward_dim=feedforward_dim, n_layer=n_layer)
-    embedding_model = AdaMix(embedding_model, mixup_layer=mixup_layer)
-    return AdaMixSentenceClassificationModel(embedding_model, n_class)
-
-
-class PdistMixBert(TMix):
-    def forward(self, input_ids, attention_mask, mixup_indices=None, mixup_mask=None, alpha=None):
-        """
-        :param mixup_indices: batch level shuffle index list
-        :type mixup_indices: torch.LongTensor(B)
-        :param mixup_mask: token level mask array. True for normal token False for special token such as pad, cls, sep
-        :type mixup_mask: torch.LongTensor(B, L)
-        """
-        batch, seq_len = input_ids.shape
-        h = self._forward_embedding(input_ids, batch, seq_len)
-        for i, module_dict in enumerate(self.encoder):
-            if i == self.mixup_layer and mixup_indices is not None:
-                with torch.no_grad():
-                    cls_mask = mixup_mask["is_cls"]
-                    cls_mask = torch.logical_and(cls_mask[:, :, None], cls_mask[mixup_indices][:, None, :])
-                    sep_mask = mixup_mask["is_sep"]
-                    sep_mask = torch.logical_and(sep_mask[:, :, None], sep_mask[mixup_indices][:, None, :])
-                    normal_mask = mixup_mask["is_normal"]
-                    normal_mask = torch.logical_and(normal_mask[:, :, None], normal_mask[mixup_indices][:, None, :])
-                    mixup_mask = cls_mask | sep_mask | normal_mask # [B, L1, L2]
-                    with torch.no_grad():
-                        model.mixup_mask = mixup_mask.detach()
-                    q = module_dict["query"](h).view(batch, seq_len, self.n_head, self.k_dim)
-                    k = module_dict["key"](h).view(batch, seq_len, self.n_head, self.k_dim)
-                    q = q.permute(0, 2, 1, 3)
-                    k = k.permute(0, 2, 3, 1)
-                    # Challenge. Query vs Key? Query vs Query? Key vs Key?
-                    cross_a = torch.matmul(q, k[mixup_indices]) / math.sqrt(self.k_dim) # [B, H, L1, L2]
-                    cross_a = masked_softmax(cross_a, attention_mask[mixup_indices][:, None, None, :], dim=3)
-                    # Challenge. Multi-head similarity? mean? max? approx?
-                    cross_sim = torch.max(cross_a, dim=1)[0] # [B, L1, L2]
-                    # Inspect similarity
-                    with torch.no_grad():
-                        self.cross_sim = cross_sim.detach()
-                    mixup_position = masked_argmax(cross_sim, mixup_mask, dim=2, keepdim=True) # [B, L1, 1]
-                    with torch.no_grad():
-                        self.mixup_position = mixup_position.detach()
-                h2 = torch.gather(input=h[mixup_indices], dim=1, index=mixup_position.expand(-1, -1, h.shape[2]))
-                h = alpha * h + (1 - alpha) * h2
-            h = self._forward_layer(h, attention_mask, module_dict, batch, seq_len)
-        return self.classifier(torch.mean(h, dim=1))
-
 
 def evaluate(model, loader, step):
     with torch.no_grad():
         model.eval()
-        with tqdm(loader, desc="Evaluate", ncols=200, leave=True) as test_tbar:
+        with tqdm(loader, desc="Evaluate", ncols=200) as test_tbar:
             correct, count = 0, 0
             for batch in test_tbar:
                 input_ids = batch["inputs"]["input_ids"].to(device) 
@@ -493,47 +69,29 @@
     device = torch.device("cuda:%d" % args.gpu if torch.cuda.is_available() else "cpu")
     torch.manual_seed(args.seed)
     np.random.seed(args.seed)
-<<<<<<< HEAD
 
     tokenizer = BertTokenizerFast.from_pretrained("bert-base-uncased")
 
-    if args.dataset == "ag_news":
-        train_dataset = AGNewsDataset(os.path.join(args.data_dir, "train.csv"), tokenizer, args.num_train_data)
-        test_dataset = AGNewsDataset(os.path.join(args.data_dir, "test.csv"), tokenizer, -1)
-=======
-    
-    tokenizer = BertTokenizerFast.from_pretrained("bert-base-uncased")
-
-    if args.dataset == "ag_news":
-        train_dataset = AGNewsDataset(os.path.join("dataset", "ag_news_csv", "train.csv"), tokenizer, args.num_train, False)
-        valid_dataset = AGNewsDataset(os.path.join("dataset", "ag_news_csv", "train.csv"), tokenizer, -1, True)
-        test_dataset = AGNewsDataset(os.path.join("dataset", "ag_news_csv", "test.csv"), tokenizer, -1)
->>>>>>> 4fa7e97f
-    elif args.dataset == "amazon_review_full":
-        train_dataset = AmazonReviewFullDataset(os.path.join(args.data_dir, "train.csv"), tokenizer)
-        test_dataset = AmazonReviewFullDataset(os.path.join(args.data_dir, "test.csv"), tokenizer)
-    elif args.dataset == "yelp_polarity":
-        train_dataset = YelpPolarityDataset(os.path.join(args.data_dir, "train.csv"), tokenizer)
-        test_dataset = YelpPolarityDataset(os.path.join(args.data_dir, "test.csv"), tokenizer)
-
-    if args.augment == "none":
-        model = create_bert_sentence_classification_model(n_class=train_dataset.n_class)
-    elif args.augment == "tmix":
-        model = create_tmix_bert_sentence_classification_model(n_class=train_dataset.n_class)
-    elif args.augment == "adamix":
-        model = create_adamix_bert_sentence_classification_model(n_class=train_dataset.n_class)
-    elif args.augment == "pdistmix":
-        raise NotImplementedError("Not supported")
-        model = PdistMixBert(n_class=train_dataset.n_class, mixup_layer=args.mixup_layer)
-
+    train_dataset = create_dataset(dataset=args.dataset,
+                                   filepath=os.path.join(args.data_dir, "train.csv"),
+                                   tokenizer=tokenizer)
+    test_dataset = create_dataset(dataset=args.dataset,
+                                  filepath=os.path.join(args.data_dir, "test.csv"),
+                                  tokenizer=tokenizer)
+    train_num, valid_num = int(0.9*len(train_dataset)), len(train_dataset)-int(0.9*len(train_dataset))
+    train_dataset, valid_dataset = random_split(train_dataset,
+                                                lengths=[train_num, valid_num],
+                                                generator=torch.Generator().manual_seed(42))
+    collate_fn = CollateFn(tokenizer)
+    train_loader = DataLoader(train_dataset, batch_size=args.batch_size, shuffle=True, drop_last=True,
+                              collate_fn=collate_fn)
+    valid_loader = DataLoader(valid_dataset, batch_size=args.batch_size, shuffle=True,
+                              collate_fn=collate_fn)
+    test_loader = DataLoader(test_dataset, batch_size=64, shuffle=False, collate_fn=collate_fn)
+
+    model = create_model(augment=args.augment, n_class=test_dataset.n_class, n_layer=6)
     model.load()     # Load BERT pretrained weight
-<<<<<<< HEAD
-    train_loader = DataLoader(train_dataset, batch_size=args.batch_size, shuffle=True, drop_last=True, collate_fn=CollateFn(tokenizer))
-=======
-    train_loader = DataLoader(train_dataset, batch_size=args.batch_size, shuffle=True, collate_fn=CollateFn(tokenizer))
-    valid_loader = DataLoader(valid_dataset, batch_size=args.batch_size, shuffle=True, collate_fn=CollateFn(tokenizer))
->>>>>>> 4fa7e97f
-    test_loader = DataLoader(test_dataset, batch_size=64, shuffle=False, collate_fn=CollateFn(tokenizer))
+    #wandb.watch(model)
 
     if args.augment == "adamix":
         criterion = nn.CrossEntropyLoss(reduction='none')
@@ -557,7 +115,7 @@
     #              for optimizer in optimizers]
     schedulers = [optim.lr_scheduler.LambdaLR(optimizer, lambda x: min(x/1000, 1))
                   for optimizer in optimizers]
-    scaler = torch.cuda.amp.GradScaler(enabled=True)
+    scaler = torch.cuda.amp.GradScaler(enabled=False)
 
     writer = SummaryWriter()
 
@@ -622,25 +180,42 @@
                             # Calculate gradient for intrusion classifier
                             for param in model.mix_model.embedding_model.parameters():
                                 param.requires_grad = False
-                            #for param in model.mix_model.policy_region_generator.parameters():
-                            #    print(param.requires_grad)
+                            """
+                            for name, param in model.mix_model.embedding_model.named_parameters():
+                                if 'encoder.4.ff_norm.bias' in name:
+                                    print()
+                                    print()
+                                    print()
+                                    print(name, param.grad)
+                            """
                             outs, mix_outs = model.predict_intrusion(input_ids=input_ids, attention_mask=attention_mask, mixup_indices=mixup_indices, eps=eps)
                             intr_loss = criterion2(torch.cat((outs, mix_outs), dim=0),
-                                                   torch.cat((torch.zeros_like(outs), torch.ones_like(mix_outs)), dim=0))
+                                                   torch.cat((torch.ones_like(outs), torch.zeros_like(mix_outs)), dim=0))
                             #dot = make_dot(intr_loss, params=dict(model.named_parameters()))
                             #dot.format = 'png'
                             #dot.render("gradient_tree2")
                             #for k, param in model.mix_model.policy_region_generator.named_parameters():
                             #    if k == "2.bias":
                             #        print('before', k, param.grad)
-                            scaler.scale(intr_loss).backward()
+                            scaler.scale(10*intr_loss).backward()
                             #for k, param in model.mix_model.policy_region_generator.named_parameters():
                             #    if k == "2.bias":
                             #        print('after', k, param.grad)
-                            for param in model.mix_model.embedding_model.parameters():
-                                param.requires_grad = True
-                            tbar.set_postfix(loss="%.4f" % loss, intr_loss="%.4f" % intr_loss, gamma="%.4f" % gamma.mean())
+                            """
+                            for name, param in model.mix_model.embedding_model.named_parameters():
+                                if 'encoder.4.ff_norm.bias' in name:
+                                    print()
+                                    print()
+                                    print()
+                                    print(name, param.grad)
+                            """
+                            for name, param in model.mix_model.embedding_model.named_parameters():
+                                if 'word' not in name:
+                                    param.requires_grad = True
+                            #tbar.set_postfix(loss="%.4f" % loss, intr_loss="%.4f" % intr_loss, gamma="%.4f" % gamma.mean())
+                            #wandb.log({"Gamma": gamma.mean()})
                 writer.add_scalar("train_loss", loss, global_step=step)
+                #wandb.log({"Train loss": loss})
                 # Track gradient norm
                 #with torch.no_grad():
                 #    for k, v in model.named_parameters():
@@ -666,9 +241,12 @@
                                     "optimizer": [optimizer.state_dict() for optimizer in optimizers],
                                     "scheduler": [scheduler.state_dict() for scheduler in schedulers]},
                                    "checkpoint_best.pt")
-                        writer.add_scalars('acc', {"train": train_acc, "valid": valid_acc, "test": test_acc}, step)
+                        #writer.add_scalars('acc', {"train": train_acc, "valid": valid_acc, "test": test_acc}, step)
+                        #wandb.log({"Train acc": train_acc, "Valid acc": valid_acc, "Test acc": test_acc})
                     else:
-                        writer.add_scalars('acc', {"train": train_acc, "valid": valid_acc}, step)
+                        pass
+                        #writer.add_scalars('acc', {"train": train_acc, "valid": valid_acc}, step)
+                        #wandb.log({"Train acc": train_acc, "Valid acc": valid_acc})
 
     writer.add_hparams(hparam_dict=vars(args), metric_dict={"test_acc": test_acc})
-    writer.close()
+    writer.close()